#!/usr/bin python3

"""
Response structure
------------------

Utilities to verify and format the structure of response arrays.

Author:        Pouria Hadjibagheri <pouria.hadjibagheri@phe.gov.uk>
Created:       23 May 2020
License:       MIT
Contributors:  Pouria Hadjibagheri
"""

# Imports
# ~~~~~~~~~~~~~~~~~~~~~~~~~~~~~~~~~~~~~~~~~~~~~~~~~~~~~~~~~~~~~~~~~~~~~~~~~~~~~~~~~~~~~~~~
# Python:
import logging
from json import loads
import re

# 3rd party:

# Internal:
from .exceptions import InvalidStructure
from .constants import DATA_TYPES
from .types import StructureType

# ~~~~~~~~~~~~~~~~~~~~~~~~~~~~~~~~~~~~~~~~~~~~~~~~~~~~~~~~~~~~~~~~~~~~~~~~~~~~~~~~~~~~~~~~
# Header
__author__ = "Pouria Hadjibagheri"
__copyright__ = "Copyright (c) 2020, Public Health England"
__license__ = "MIT"
# ~~~~~~~~~~~~~~~~~~~~~~~~~~~~~~~~~~~~~~~~~~~~~~~~~~~~~~~~~~~~~~~~~~~~~~~~~~~~~~~~~~~~~~~~

__all__ = [
    'format_structure'
]


metric_names = set(DATA_TYPES)


async def format_structure(struct: str) -> StructureType:
    """
    Formats the requested structure and prepares it for use in database
    query.

    Parameters
    ----------
    struct: str
        Structure the be used in the response.

    Raises
    ------
    InvalidStructure
        When the structure is neither an Array (``list``) nor a JSON (``dict``).

    Returns
    -------
    str
        Formatted response structure ready to be used in the database query.
    """
<<<<<<< HEAD
    struct_json = dumps(struct)

    if isinstance(struct, dict):
        formatter = await get_formatter("JSON")
        pattern = re.compile(
            r'"(?P<new_name>[a-z2860]{2,75})":\s*"(?P<db_name>[a-z2860]{2,75})"',
            re.IGNORECASE
        )
    elif isinstance(struct, list):
        formatter = await get_formatter("Array")
        pattern = re.compile(r'"(?P<db_name>[a-z2860]{2,75})"', re.IGNORECASE)
    else:
        raise InvalidStructure()

    return pattern.sub(formatter, struct_json)
=======
    struct_json = loads(struct)
>>>>>>> 83d8d654

    if isinstance(struct_json, dict) and \
            any(isinstance(value, (list, dict)) for value in struct_json.values()):
        raise InvalidStructure()

    pattern = re.compile(r'(?P<db_name>[a-z2860]{2,75})', re.IGNORECASE)

    logging.info(set(struct_json) - metric_names)

    if isinstance(struct_json, list):
        if len(set(struct_json) - metric_names):
            raise InvalidStructure()
        return struct_json

    if isinstance(struct_json, dict):
        metrics = set(struct_json.values())

        if len(metrics - metric_names):
            raise InvalidStructure()

        if not all(map(pattern.match, struct_json)):
            raise InvalidStructure()
    else:
        raise InvalidStructure()

    return struct_json<|MERGE_RESOLUTION|>--- conflicted
+++ resolved
@@ -61,25 +61,7 @@
     str
         Formatted response structure ready to be used in the database query.
     """
-<<<<<<< HEAD
-    struct_json = dumps(struct)
-
-    if isinstance(struct, dict):
-        formatter = await get_formatter("JSON")
-        pattern = re.compile(
-            r'"(?P<new_name>[a-z2860]{2,75})":\s*"(?P<db_name>[a-z2860]{2,75})"',
-            re.IGNORECASE
-        )
-    elif isinstance(struct, list):
-        formatter = await get_formatter("Array")
-        pattern = re.compile(r'"(?P<db_name>[a-z2860]{2,75})"', re.IGNORECASE)
-    else:
-        raise InvalidStructure()
-
-    return pattern.sub(formatter, struct_json)
-=======
     struct_json = loads(struct)
->>>>>>> 83d8d654
 
     if isinstance(struct_json, dict) and \
             any(isinstance(value, (list, dict)) for value in struct_json.values()):
