--- conflicted
+++ resolved
@@ -460,14 +460,6 @@
     'newCasesLFDOnlyBySpecimenDateRollingSum': int,
     'cumCasesLFDConfirmedPCRBySpecimenDate': int,
     'newCasesPCROnlyBySpecimenDate': int,
-<<<<<<< HEAD
-    'newCasesLFDConfirmedPCRBySpecimenDateRollingSum': int,
-    "cumVaccinationFirstDoseUptakeByPublishDatePercentage": float,
-    "cumVaccinationSecondDoseUptakeByPublishDatePercentage": float,
-    "cumVaccinationCompleteCoverageByPublishDatePercentage": float,
-    "newVaccinesGivenByPublishDate": int,
-    "cumVaccinesGivenByPublishDate": int,
-=======
     'newCasesLFDOnlyBySpecimenDate': int,
     'newVaccinesGivenByPublishDate': int,
     'cumVaccinesGivenByPublishDate': int,
@@ -487,7 +479,6 @@
     "newPeopleVaccinatedCompleteByVaccinationDate": int,
 
     'vaccinationsAgeDemographics': list,
->>>>>>> 83d8d654
 }
 
 
@@ -753,13 +744,6 @@
         'cumCasesLFDOnlyBySpecimenDate': int,
         'newCasesPCROnlyBySpecimenDate': int,
         'newCasesLFDConfirmedPCRBySpecimenDateRollingSum': int,
-<<<<<<< HEAD
-        "cumVaccinationFirstDoseUptakeByPublishDatePercentage": float,
-        "cumVaccinationSecondDoseUptakeByPublishDatePercentage": float,
-        "cumVaccinationCompleteCoverageByPublishDatePercentage": float,
-        "newVaccinesGivenByPublishDate": int,
-        "cumVaccinesGivenByPublishDate": int,
-=======
 
         "cumVaccinationFirstDoseUptakeByPublishDatePercentage": float,
         "cumVaccinationSecondDoseUptakeByPublishDatePercentage": float,
@@ -779,5 +763,4 @@
         "newPeopleVaccinatedCompleteByVaccinationDate": int,
 
         'vaccinationsAgeDemographics': list,
->>>>>>> 83d8d654
     }